--- conflicted
+++ resolved
@@ -47,6 +47,46 @@
 -l <ln>          force use of <ln> language\n\
 -wm <wmname>     window manager name (if can not be detected)\n";
 
+struct WindowPositioner {
+    std::string wm;
+    
+    void position(const Glib::RefPtr<Gdk::Display>& display, Gtk::Window& window) {
+        auto [x, y, w, h] = display_geometry(wm, display, window.get_window());
+#ifdef HAVE_GTK_LAYER_SHELL
+        if (gtk_layer_is_supported()) {
+            window.resize(w, h);
+            auto gtk_win = window.gobj();
+            gtk_layer_init_for_window(gtk_win);
+            std::array edges {
+                GTK_LAYER_SHELL_EDGE_LEFT,
+                GTK_LAYER_SHELL_EDGE_RIGHT,
+                GTK_LAYER_SHELL_EDGE_TOP,
+                GTK_LAYER_SHELL_EDGE_BOTTOM
+            };
+            for (auto edge: edges) {
+                gtk_layer_set_anchor(gtk_win, edge, true);
+                gtk_layer_set_margin(gtk_win, edge, 0);
+            }
+            gtk_layer_set_layer(gtk_win, GTK_LAYER_SHELL_LAYER_TOP);
+            gtk_layer_set_keyboard_interactivity(gtk_win, true);
+            gtk_layer_set_namespace(gtk_win, "nwggrid");
+            gtk_layer_set_exclusive_zone(gtk_win, -1);
+            return;
+        }
+#endif
+        std::cout << "Focused display: " << x << ", " << y << ", " << w << ", " << h << '\n';
+        if (wm == "sway") {
+            SwaySock sock;
+            sock.run("for_window [title=~nwggrid*] floating enable");
+            sock.run("for_window [title=~nwggrid*] border none");
+        }
+        if (wm == "sway" || wm == "i3" || wm == "openbox") {
+            window.resize(w, h);
+            window.move(x, y);
+        }
+    }
+};
+
 int main(int argc, char *argv[]) {
     std::filesystem::path custom_css_file{ "style.css" };
 
@@ -273,62 +313,12 @@
     std::cout << "Using " << css_file << '\n';
 
     MainWindow window(execs, stats);
-<<<<<<< HEAD
     window.set_background_color(background_color);
+        
+    WindowPositioner positioner{ wm };
+    positioner.position(display, window);
+    
     window.show();
-
-    /* Detect focused display geometry: {x, y, w, h} */
-    auto [x, y, w, h] = display_geometry(wm, display, window.get_window());
-    std::cout << "Focused display: " << x << ", " << y << ", " << w << ", "
-    << h << '\n';
-
-    /* turn off borders, enable floating on sway */
-    if (wm == "sway") {
-        SwaySock sock;
-        sock.run("for_window [title=~nwggrid*] floating enable");
-        sock.run("for_window [title=~nwggrid*] border none");
-=======
-
-    bool layer_shell = false;
-#ifdef HAVE_GTK_LAYER_SHELL
-    if (gtk_layer_is_supported()) {
-        auto gtk_win = window.gobj();
-        gtk_layer_init_for_window(gtk_win);
-        for (auto anchor : { GTK_LAYER_SHELL_EDGE_LEFT, GTK_LAYER_SHELL_EDGE_RIGHT,
-                GTK_LAYER_SHELL_EDGE_TOP, GTK_LAYER_SHELL_EDGE_BOTTOM }) {
-            gtk_layer_set_anchor(gtk_win, anchor, TRUE);
-            gtk_layer_set_margin(gtk_win, anchor, 0);
-        }
-        gtk_layer_set_layer(gtk_win, GTK_LAYER_SHELL_LAYER_TOP);
-        gtk_layer_set_keyboard_interactivity(gtk_win, TRUE);
-        gtk_layer_set_namespace(gtk_win, "nwggrid");
-        gtk_layer_set_exclusive_zone(gtk_win, -1);
-        layer_shell = true;
->>>>>>> 57ed5140
-    }
-#endif
-
-    window.show();
-
-    if (!layer_shell) {
-        /* Detect focused display geometry: {x, y, w, h} */
-        auto [x, y, w, h] = display_geometry(wm, display, window.get_window());
-        std::cout << "Focused display: " << x << ", " << y << ", " << w << ", "
-        << h << '\n';
-
-        /* turn off borders, enable floating on sway */
-        if (wm == "sway") { // TODO: Use sway-ipc
-            auto* cmd = "swaymsg for_window [title=\"~nwggrid*\"] floating enable";
-            std::system(cmd);
-            cmd = "swaymsg for_window [title=\"~nwggrid*\"] border none";
-            std::system(cmd);
-        }
-
-        if (wm == "sway" || wm == "i3" || wm == "openbox") {
-            window.resize(w, h);
-            window.move(x, y);
-        }
-    }
 
     gettimeofday(&tp, NULL);
     long int images_ms  = tp.tv_sec * 1000 + tp.tv_usec / 1000;
